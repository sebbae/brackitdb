/*
 * [New BSD License]
 * Copyright (c) 2011-2012, Brackit Project Team <info@brackit.org>  
 * All rights reserved.
 * 
 * Redistribution and use in source and binary forms, with or without
 * modification, are permitted provided that the following conditions are met:
 *     * Redistributions of source code must retain the above copyright
 *       notice, this list of conditions and the following disclaimer.
 *     * Redistributions in binary form must reproduce the above copyright
 *       notice, this list of conditions and the following disclaimer in the
 *       documentation and/or other materials provided with the distribution.
 *     * Neither the name of the Brackit Project Team nor the
 *       names of its contributors may be used to endorse or promote products
 *       derived from this software without specific prior written permission.
 * 
 * THIS SOFTWARE IS PROVIDED BY THE COPYRIGHT HOLDERS AND CONTRIBUTORS "AS IS" AND
 * ANY EXPRESS OR IMPLIED WARRANTIES, INCLUDING, BUT NOT LIMITED TO, THE IMPLIED
 * WARRANTIES OF MERCHANTABILITY AND FITNESS FOR A PARTICULAR PURPOSE ARE
 * DISCLAIMED. IN NO EVENT SHALL THE COPYRIGHT HOLDER OR CONTRIBUTORS BE LIABLE FOR
 * ANY DIRECT, INDIRECT, INCIDENTAL, SPECIAL, EXEMPLARY, OR CONSEQUENTIAL DAMAGES
 * (INCLUDING, BUT NOT LIMITED TO, PROCUREMENT OF SUBSTITUTE GOODS OR SERVICES;
 * LOSS OF USE, DATA, OR PROFITS; OR BUSINESS INTERRUPTION) HOWEVER CAUSED AND
 * ON ANY THEORY OF LIABILITY, WHETHER IN CONTRACT, STRICT LIABILITY, OR TORT
 * (INCLUDING NEGLIGENCE OR OTHERWISE) ARISING IN ANY WAY OUT OF THE USE OF THIS
 * SOFTWARE, EVEN IF ADVISED OF THE POSSIBILITY OF SUCH DAMAGE.
 */
package org.brackit.server.io.file;

import static org.junit.Assert.*;
import static org.junit.Assert.assertNotNull;
import static org.junit.Assert.assertNull;
import static org.junit.Assert.assertTrue;
import static org.junit.Assert.fail;

import java.io.File;
import java.util.Arrays;

import org.junit.After;
import org.junit.AfterClass;
import org.junit.Before;
import org.junit.BeforeClass;
import org.junit.Test;

/**
 * @author Ou Yi
 * 
 */
public class DefaultBlockSpaceTest {

<<<<<<< HEAD
	static final String STORE_ROOT = "BlockSpaceTest";

	static final int BLOCK_SIZE = 4096;
=======
	static final int BLOCK_SIZE = 2048;
>>>>>>> 546a1eda
	static final int INIT_SIZE = 1024;
	static final double EXT_SIZE = 0.5;

	DefaultBlockSpace bs;
	int unitID;

	private File root;

	/**
	 * @throws java.lang.Exception
	 */
	@BeforeClass
	public static void setUpBeforeClass() throws Exception {
	}

	/**
	 * @throws java.lang.Exception
	 */
	@AfterClass
	public static void tearDownAfterClass() throws Exception {
	}

	/**
	 * @throws java.lang.Exception
	 */
	@Before
	public void setUp() throws Exception {
		File dir;
		int i = 0;
		do {
			dir = new File(System.getProperty("java.io.tmpdir") + File.separator
					+ DefaultBlockSpace.class.getSimpleName() + i++);
		} while (!dir.mkdir());
		dir.deleteOnExit();
		root = dir;
		bs = new DefaultBlockSpace(root.toString(), 0);
		try {
			bs.create(BLOCK_SIZE, INIT_SIZE, EXT_SIZE);
			
			bs.open();
			unitID = bs.createUnit(-1, false);
			bs.close();
			
		} catch (StoreException e) {
			e.printStackTrace();
		}
	}

	/**
	 * @throws java.lang.Exception
	 */
	@After
	public void tearDown() throws Exception {
		if (root != null) {
			if (root.isDirectory()) {
				File[] files = root.listFiles();
				for (int i = 0; i < files.length; i++) {
					files[i].delete();
				}
			}
			root.delete();
		}
	}

	/**
	 * Test method for
	 * {@link org.brackit.server.io.file.DefaultBlockSpace#DefaultBlockSpace(int, int, int, double)}
	 * .
	 */
	@Test
	public final void testDefaultBlockSpace() {
		bs = new DefaultBlockSpace(root.toString(), 0);
		assertNotNull(bs);
	}

	/**
	 * Test method for
	 * {@link org.brackit.server.io.file.DefaultBlockSpace#allocate(int)}.
	 */
	@Test
	public final void testAllocate() {
		int lba1 = 0, lba2 = 0;
		try {
			bs.open();

			lba1 = bs.allocate(-1, unitID, false);

			bs.close();
		} catch (StoreException e) {
			e.printStackTrace();
		}

		try {
			bs.open();

			lba2 = bs.allocate(-1, unitID, false);

			bs.close();
		} catch (StoreException e) {
			e.printStackTrace();
		}

		assertTrue("the allocation survives an open-close cycle",
				lba1 + 1 == lba2);

		try {
			bs.open();

			for (int i = 0; i < INIT_SIZE * 2; i++) {
				bs.allocate(-1, unitID, false);
			}

			bs.close();
		} catch (StoreException e) {
			e.printStackTrace();
		}

		try {
			bs.open();

			for (int i = 0; i < INIT_SIZE * 2; i++) {
				lba2 = bs.allocate(-1, unitID, false);
			}
			assertTrue(lba2 == 4098);

			bs.close();
		} catch (StoreException e) {
			e.printStackTrace();
		}
	}

	/**
	 * Test method for
	 * {@link org.brackit.server.io.file.DefaultBlockSpace#sizeOfHeader()}.
	 */
	@Test
	public final void testHeaderLength() {
		assertTrue(bs.sizeOfHeader() == DefaultBlockSpace.BLOCK_HEADER_LENGTH);
	}

	/**
	 * Test method for
	 * {@link org.brackit.server.io.file.DefaultBlockSpace#release(int)}.
	 */
	@Test
	public final void testRelease() {
		try {
			bs.open();

			byte[] blk = new byte[BLOCK_SIZE];
			int lba = bs.allocate(-1, unitID, false);

			// assertTrue(blk[0] == DefaultBlockSpace.BLOCK_IN_USE);

			bs.release(lba, unitID, false);

			// assertTrue(blk[0] == ~DefaultBlockSpace.BLOCK_IN_USE);

			bs.close();
		} catch (StoreException e) {
			e.printStackTrace();
		}

		try {
			bs.open();

			byte[] blk = new byte[BLOCK_SIZE];
			int lba = bs.allocate(-1, unitID, false);

			// assertTrue(blk[0] == DefaultBlockSpace.BLOCK_IN_USE);

			bs.close();

			bs.open();

			bs.release(lba, unitID, false);
		} catch (StoreException e) {
			e.printStackTrace();
		}
	}

	/**
	 * Test method for
	 * {@link org.brackit.server.io.file.DefaultBlockSpace#close()}.
	 */
	@Test
	public final void testClose() {
		try {
			bs.close();
		} catch (StoreException e) {
			assertNotNull(e); // not opened
		}

		try {
			bs.open();
			bs.close();
		} catch (StoreException e) {
			fail("no exception expected");
		}

	}

	/**
	 * Test method for
	 * {@link org.brackit.server.io.file.DefaultBlockSpace#create()}.
	 */
	@Test
	public final void testCreate() {
		// covered in setUp()
	}

	/**
	 * Test method for
	 * {@link org.brackit.server.io.file.DefaultBlockSpace#open()}.
	 */
	@Test
	public final void testOpen() {
		try {
			bs.open();
		} catch (StoreException e) {
			assertNull(e);
		}

		try {
			bs.open(); // reopen
		} catch (StoreException e) {
			assertNotNull(e);
		}
	}

	/**
	 * Test method for
	 * {@link org.brackit.server.io.file.DefaultBlockSpace#read(int, byte[], int)}
	 * .
	 */
	@Test
	public final void testRead() {

		try {
			bs.open();

			for (int i = 0; i < INIT_SIZE; i++) {
				bs.allocate(-1, unitID, false);
			}

			bs.close();
		} catch (StoreException e) {
			e.printStackTrace();
		}

		try {
			bs.open();
			byte[] blk = new byte[BLOCK_SIZE];
			for (int i = 0; i < INIT_SIZE; i++) {
				bs.read(i, blk, 1);
				assertTrue(Arrays.equals(bs.iniBlock, blk));
			}

			bs.close();
		} catch (StoreException e) {
			e.printStackTrace();
		}
		try {
			bs.open();
			byte[] blk = new byte[BLOCK_SIZE];
			bs.read(1024, blk, 1);

			bs.close();
		} catch (StoreException e) {
			assertNotNull(e);
		}
	}

	/**
	 * Test method for
	 * {@link org.brackit.server.io.file.DefaultBlockSpace#write(int, byte[], int)}
	 * .
	 */
	@Test
	public final void testWrite() {

		byte[] blk = new byte[BLOCK_SIZE];

		try {
			bs.open();

			for (int i = 0; i < blk.length; i++) {
				blk[i] = (byte) 1;
			}
			for (int i = 0; i < INIT_SIZE; i++) {
				int lba = bs.allocate(-1, unitID, false);
				bs.write(lba, blk, 1);
			}

			bs.close();
		} catch (StoreException e) {
			e.printStackTrace();
			try {
				bs.close();
			} catch (StoreException e1) {
				// TODO Auto-generated catch block
				e1.printStackTrace();
			}
		}

		try {
			bs.open();
			byte[] blk1 = new byte[BLOCK_SIZE];
			for (int i = 0; i < INIT_SIZE; i++) {
				bs.read(i + 1, blk1, 1);
				assertTrue(Arrays.equals(blk, blk1));
			}

			bs.close();
		} catch (StoreException e) {
			e.printStackTrace();
		}
		try {
			bs.open();
			bs.write(1024, blk, 1);

			bs.close();
		} catch (StoreException e) {
			assertNotNull(e);
		}
	}
	
	@Test
	public void unitTest() throws Exception {
		
		bs.open();
		
		StoreException e = null;
		int lba = -1;
		
		try {
			lba = bs.allocate(-1, 2, false);
		} catch (StoreException ex) {
			e = ex;
		}
		
		// unit id does not exist
		assertNotNull(e);
		
		bs.createUnit(-1, false);
		e = null;
		try {
			lba = bs.allocate(-1, 2, false);
		} catch (StoreException ex) {
			e = ex;
		}
		// not it should work
		assertNull(e);
		
		// release block again
		bs.release(lba, 99, false);
		
		// create a third unit
		bs.createUnit(-1, false);
		
		// allocate blocks in each unit
		for (int i = 1; i <= 9999; i++) {
			lba = bs.allocate(-1, (i % 3) + 1, false);
			if (i == 1) {
				// first allocate should deliver block 1 again
				assertEquals(lba, 1);
			}
		}
		
		bs.close();
		bs.open();
		
		// drop unit 1
		bs.dropUnit(1, false);
		// create unit 4
		bs.createUnit(-1, false);
		// fill unit 4
		for (int i = 1; i <= 3333; i++) {
			lba = bs.allocate(-1, 4, false);
			assertEquals(lba % 3, 0);
		}
		
		// drop unit 2
		bs.dropUnit(2, false);
		// create unit 5
		bs.createUnit(-1, false);
		// fill unit 5
		for (int i = 1; i <= 3333; i++) {
			lba = bs.allocate(-1, 5, false);
			assertEquals(lba % 3, 1);
		}
		
		// drop unit 3
		bs.dropUnit(3, false);
		// create unit 6
		bs.createUnit(-1, false);
		// fill unit 6
		for (int i = 1; i <= 3333; i++) {
			lba = bs.allocate(-1, 6, false);
			assertEquals(lba % 3, 2);
		}		
	}
}<|MERGE_RESOLUTION|>--- conflicted
+++ resolved
@@ -48,13 +48,7 @@
  */
 public class DefaultBlockSpaceTest {
 
-<<<<<<< HEAD
-	static final String STORE_ROOT = "BlockSpaceTest";
-
-	static final int BLOCK_SIZE = 4096;
-=======
 	static final int BLOCK_SIZE = 2048;
->>>>>>> 546a1eda
 	static final int INIT_SIZE = 1024;
 	static final double EXT_SIZE = 0.5;
 
