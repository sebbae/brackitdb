--- conflicted
+++ resolved
@@ -40,11 +40,7 @@
 import java.util.LinkedList;
 import java.util.List;
 
-<<<<<<< HEAD
-import org.brackit.xquery.util.log.Logger;
 import org.brackit.server.ServerException;
-=======
->>>>>>> 546a1eda
 import org.brackit.server.SysMockup;
 import org.brackit.server.io.buffer.BufferException;
 import org.brackit.server.io.buffer.Handle;
@@ -1101,14 +1097,8 @@
 	}
 
 	@Test
-<<<<<<< HEAD
 	public void testRecoveryInsertCommitted() throws ServerException {
-		LinkedList<Entry> entries = generateEntries(INDEX_LOAD_SIZE, 0);
-=======
-	public void testRecoveryInsertCommitted() throws BufferException,
-			IndexAccessException, IndexOperationException, TxException {
 		LinkedList<Entry> entries = generateEntries(REDUCED_LOAD_SIZE, 0);
->>>>>>> 546a1eda
 		loadIndex(t2, entries, uniqueRootPageID);
 		t2.commit();
 
@@ -1126,14 +1116,8 @@
 	}
 
 	@Test
-<<<<<<< HEAD
 	public void testRecoveryInsertFailed() throws ServerException {
-		LinkedList<Entry> entries = generateEntries(INDEX_LOAD_SIZE, 0);
-=======
-	public void testRecoveryInsertFailed() throws BufferException,
-			IndexAccessException, IndexOperationException, TxException {
 		LinkedList<Entry> entries = generateEntries(REDUCED_LOAD_SIZE, 0);
->>>>>>> 546a1eda
 		t2.commit();
 		t2 = sm.taMgr.begin();
 		loadIndex(t2, entries, uniqueRootPageID);
@@ -1150,14 +1134,8 @@
 	}
 
 	@Test
-<<<<<<< HEAD
 	public void testRecoveryInsertRollback() throws ServerException {
-		LinkedList<Entry> entries = generateEntries(INDEX_LOAD_SIZE, 0);
-=======
-	public void testRecoveryInsertRollback() throws BufferException,
-			IndexAccessException, IndexOperationException, TxException {
 		LinkedList<Entry> entries = generateEntries(REDUCED_LOAD_SIZE, 0);
->>>>>>> 546a1eda
 		t2.commit();
 		t2 = sm.taMgr.begin();
 		loadIndex(t2, entries, uniqueRootPageID);
@@ -1175,14 +1153,8 @@
 	}
 
 	@Test
-<<<<<<< HEAD
 	public void testRecoveryDeleteCommitted() throws ServerException {
-		LinkedList<Entry> entries = generateEntries(INDEX_LOAD_SIZE, 0);
-=======
-	public void testRecoveryDeleteCommitted() throws BufferException,
-			IndexAccessException, IndexOperationException, TxException {
 		LinkedList<Entry> entries = generateEntries(REDUCED_LOAD_SIZE, 0);
->>>>>>> 546a1eda
 		loadIndex(t2, entries, uniqueRootPageID);
 		t2.commit();
 
@@ -1204,14 +1176,8 @@
 	}
 
 	@Test
-<<<<<<< HEAD
 	public void testRecoveryDeleteFailed() throws ServerException {
-		LinkedList<Entry> entries = generateEntries(INDEX_LOAD_SIZE, 0);
-=======
-	public void testRecoveryDeleteFailed() throws BufferException,
-			IndexAccessException, IndexOperationException, TxException {
 		LinkedList<Entry> entries = generateEntries(REDUCED_LOAD_SIZE, 0);
->>>>>>> 546a1eda
 		loadIndex(t2, entries, uniqueRootPageID);
 		t2.commit();
 
@@ -1251,14 +1217,8 @@
 	}
 
 	@Test
-<<<<<<< HEAD
 	public void testRecoveryDeleteRollback() throws ServerException {
-		LinkedList<Entry> entries = generateEntries(INDEX_LOAD_SIZE, 0);
-=======
-	public void testRecoveryDeleteRollback() throws BufferException,
-			IndexAccessException, IndexOperationException, TxException {
 		LinkedList<Entry> entries = generateEntries(REDUCED_LOAD_SIZE, 0);
->>>>>>> 546a1eda
 		loadIndex(t2, entries, uniqueRootPageID);
 		t2.commit();
 
