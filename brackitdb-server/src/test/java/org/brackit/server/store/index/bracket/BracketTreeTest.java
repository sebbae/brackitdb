/*
 * [New BSD License]
 * Copyright (c) 2011-2012, Brackit Project Team <info@brackit.org>  
 * All rights reserved.
 * 
 * Redistribution and use in source and binary forms, with or without
 * modification, are permitted provided that the following conditions are met:
 *     * Redistributions of source code must retain the above copyright
 *       notice, this list of conditions and the following disclaimer.
 *     * Redistributions in binary form must reproduce the above copyright
 *       notice, this list of conditions and the following disclaimer in the
 *       documentation and/or other materials provided with the distribution.
 *     * Neither the name of the Brackit Project Team nor the
 *       names of its contributors may be used to endorse or promote products
 *       derived from this software without specific prior written permission.
 * 
 * THIS SOFTWARE IS PROVIDED BY THE COPYRIGHT HOLDERS AND CONTRIBUTORS "AS IS" AND
 * ANY EXPRESS OR IMPLIED WARRANTIES, INCLUDING, BUT NOT LIMITED TO, THE IMPLIED
 * WARRANTIES OF MERCHANTABILITY AND FITNESS FOR A PARTICULAR PURPOSE ARE
 * DISCLAIMED. IN NO EVENT SHALL THE COPYRIGHT HOLDER OR CONTRIBUTORS BE LIABLE FOR
 * ANY DIRECT, INDIRECT, INCIDENTAL, SPECIAL, EXEMPLARY, OR CONSEQUENTIAL DAMAGES
 * (INCLUDING, BUT NOT LIMITED TO, PROCUREMENT OF SUBSTITUTE GOODS OR SERVICES;
 * LOSS OF USE, DATA, OR PROFITS; OR BUSINESS INTERRUPTION) HOWEVER CAUSED AND
 * ON ANY THEORY OF LIABILITY, WHETHER IN CONTRACT, STRICT LIABILITY, OR TORT
 * (INCLUDING NEGLIGENCE OR OTHERWISE) ARISING IN ANY WAY OUT OF THE USE OF THIS
 * SOFTWARE, EVEN IF ADVISED OF THE POSSIBILITY OF SUCH DAMAGE.
 */
package org.brackit.server.store.index.bracket;

import org.brackit.server.io.buffer.Buffer;
import org.brackit.server.io.buffer.PageID;
import org.brackit.server.io.manager.BufferMgr;
import org.brackit.server.node.DocID;
import org.brackit.server.node.XTCdeweyID;
import org.brackit.server.store.index.bracket.page.Branch;
import org.brackit.server.store.index.bracket.page.BranchBPContext;
import org.brackit.server.store.index.bracket.page.Leaf;
import org.brackit.server.store.index.bracket.page.LeafBPContext;
import org.brackit.server.store.index.bracket.page.LeafBPContextTest;
import org.brackit.server.store.page.bracket.BracketPage;
import org.brackit.server.store.page.keyvalue.SlottedKeyValuePage;
import org.brackit.server.tx.IsolationLevel;
import org.brackit.server.tx.Tx;
import org.brackit.server.tx.TxMgr;
import org.brackit.server.tx.impl.TaMgrMockup;
import org.brackit.xquery.xdm.DocumentException;
import org.junit.Before;
<<<<<<< HEAD
=======
import org.junit.Ignore;
>>>>>>> 546a1eda
import org.junit.Test;

/**
 * @author Martin Hiller
 * 
 */
public class BracketTreeTest {

	protected static final String CONTAINER_NAME = LeafBPContextTest.class
			.getSimpleName() + ".cnt";
	protected static final int CONTAINER_NO = 0;
	protected static final int BUFFER_SIZE = 500;
	protected static final int EXTEND_SIZE = 300;
	protected static final int BLOCK_SIZE = 4096;
	protected static final int INITIAL_SIZE = 20;

	private TxMgr txMgr;
	private Tx tx;

	private BracketTree tree;
	private Branch root;
	private Leaf leaf1;
	private Leaf leaf2;
	private Leaf leaf3;

	private DocID docID;

	/**
	 * @throws java.lang.Exception
	 */
	@Before
	public void setUp() throws Exception {
		txMgr = new TaMgrMockup();
		BufferMgr bufferManager = txMgr.getBufferManager();
		bufferManager.createBuffer(BUFFER_SIZE, BLOCK_SIZE, CONTAINER_NO,
				CONTAINER_NAME, INITIAL_SIZE, EXTEND_SIZE);
		Buffer buffer = bufferManager.getBuffer(CONTAINER_NO);

		tx = txMgr.begin(IsolationLevel.SERIALIZABLE, null, false);
		
		int unitID = buffer.createUnit(tx);

		docID = new DocID(99, 0);

		// create root
		root = new BranchBPContext(bufferManager, tx, new SlottedKeyValuePage(
				buffer, buffer.allocatePage(tx, unitID, new PageID(99), true, -1, false),
				BranchBPContext.RESERVED_SIZE));
		root.format(new PageID(99), 1, false, true, -1);
		root.setLastInLevel(true);

		// create three sample leafs
		leaf1 = new LeafBPContext(bufferManager, tx, new BracketPage(buffer,
				buffer.allocatePage(tx, unitID, new PageID(1), true, -1, false)));
		leaf1.format(new PageID(99), true, -1);
		leaf2 = new LeafBPContext(bufferManager, tx, new BracketPage(buffer,
				buffer.allocatePage(tx, unitID, new PageID(2), true, -1, false)));
		leaf2.format(new PageID(99), true, -1);
		leaf3 = new LeafBPContext(bufferManager, tx, new BracketPage(buffer,
				buffer.allocatePage(tx, unitID, new PageID(3), true, -1, false)));
		leaf3.format(new PageID(99), true, -1);
		
		// chain leafs
		leaf1.setNextPageID(new PageID(2), true, -1);
		leaf2.setPrevPageID(new PageID(1), true, -1);
		leaf2.setNextPageID(new PageID(3), true, -1);
		leaf3.setPrevPageID(new PageID(2), true, -1);

		fill();

		root.cleanup();
		leaf1.cleanup();
		leaf2.cleanup();
		leaf3.cleanup();
		
		// create tree
		tree = new BracketTree(bufferManager);

		tx.commit();
		tx = txMgr.begin(IsolationLevel.SERIALIZABLE, null, false);

//		Handle handle1 = buffer.fixPage(tx, new PageID(1));
//		handle1.latchX();
//		leaf1 = new LeafBPContext(bufferManager, tx, new BracketPage(buffer,
//				handle1));
//		Handle handle2 = buffer.fixPage(tx, new PageID(2));
//		handle2.latchX();
//		leaf2 = new LeafBPContext(bufferManager, tx, new BracketPage(buffer,
//				handle2));

	}

	private void fill() throws IndexOperationException, DocumentException {

		leaf1.insertRecordAfter(new XTCdeweyID(docID, "1.5.1.3"),
				"attribute1".getBytes(), 2, true, -1, true);
		leaf1.insertRecordAfter(new XTCdeweyID(docID, "1.5.3"),
				"text1".getBytes(), 0, true, -1, true);
		leaf1.insertRecordAfter(new XTCdeweyID(docID, "1.5.7"),
				"text2".getBytes(), 0, true, -1, true);
		leaf1.bulkLog(false, -1);
		
		leaf1.setHighKey(new XTCdeweyID(docID, "1.6.3"), true, -1);
		
		leaf2.insertRecordAfter(new XTCdeweyID(docID, "1.6.3.3"),
				"text3".getBytes(), 1, true, -1, true);
		leaf2.insertRecordAfter(new XTCdeweyID(docID, "1.6.3.5"),
				"text4".getBytes(), 0, true, -1, true);
		leaf2.bulkLog(false, -1);
		
		leaf2.setHighKey(new XTCdeweyID(docID, "1.7"), true, -1);
		
		leaf3.insertRecordAfter(new XTCdeweyID(docID, "1.7.1.5"),
				"attribute2".getBytes(), 1, true, -1, true);
		leaf3.insertRecordAfter(new XTCdeweyID(docID, "1.7.1.7"),
				"attribute3".getBytes(), 0, true, -1, true);
		leaf3.insertRecordAfter(new XTCdeweyID(docID, "1.7.2.3"),
				"text5".getBytes(), 0, true, -1, true);
		leaf3.insertRecordAfter(new XTCdeweyID(docID, "1.7.3"),
				"text6".getBytes(), 0, true, -1, true);
		leaf3.bulkLog(false, -1);
		
		
		root.setLowPageID(leaf1.getPageID(), true, -1);
		root.insert(new XTCdeweyID(docID, "1.6.3").toBytes(), leaf2.getPageID().getBytes(), true, -1);
		root.moveNext();
		root.insert(new XTCdeweyID(docID, "1.7").toBytes(), leaf3.getPageID().getBytes(), true, -1);

	}

	@Ignore
	@Test
	public void testDeleteSequence() throws Exception {

		tree.deleteSequence(tx, new PageID(99), new XTCdeweyID(docID, "1.5.7"), new XTCdeweyID(docID, "1.7.1.7"), new PageID(2), true, -1);
		tx.rollback();

	}
}
<|MERGE_RESOLUTION|>--- conflicted
+++ resolved
@@ -45,10 +45,7 @@
 import org.brackit.server.tx.impl.TaMgrMockup;
 import org.brackit.xquery.xdm.DocumentException;
 import org.junit.Before;
-<<<<<<< HEAD
-=======
 import org.junit.Ignore;
->>>>>>> 546a1eda
 import org.junit.Test;
 
 /**
@@ -187,4 +184,4 @@
 		tx.rollback();
 
 	}
-}
+}