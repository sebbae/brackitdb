/*
 * [New BSD License]
 * Copyright (c) 2011, Brackit Project Team <info@brackit.org>  
 * All rights reserved.
 * 
 * Redistribution and use in source and binary forms, with or without
 * modification, are permitted provided that the following conditions are met:
 *     * Redistributions of source code must retain the above copyright
 *       notice, this list of conditions and the following disclaimer.
 *     * Redistributions in binary form must reproduce the above copyright
 *       notice, this list of conditions and the following disclaimer in the
 *       documentation and/or other materials provided with the distribution.
 *     * Neither the name of the <organization> nor the
 *       names of its contributors may be used to endorse or promote products
 *       derived from this software without specific prior written permission.
 * 
 * THIS SOFTWARE IS PROVIDED BY THE COPYRIGHT HOLDERS AND CONTRIBUTORS "AS IS" AND
 * ANY EXPRESS OR IMPLIED WARRANTIES, INCLUDING, BUT NOT LIMITED TO, THE IMPLIED
 * WARRANTIES OF MERCHANTABILITY AND FITNESS FOR A PARTICULAR PURPOSE ARE
 * DISCLAIMED. IN NO EVENT SHALL <COPYRIGHT HOLDER> BE LIABLE FOR ANY
 * DIRECT, INDIRECT, INCIDENTAL, SPECIAL, EXEMPLARY, OR CONSEQUENTIAL DAMAGES
 * (INCLUDING, BUT NOT LIMITED TO, PROCUREMENT OF SUBSTITUTE GOODS OR SERVICES;
 * LOSS OF USE, DATA, OR PROFITS; OR BUSINESS INTERRUPTION) HOWEVER CAUSED AND
 * ON ANY THEORY OF LIABILITY, WHETHER IN CONTRACT, STRICT LIABILITY, OR TORT
 * (INCLUDING NEGLIGENCE OR OTHERWISE) ARISING IN ANY WAY OUT OF THE USE OF THIS
 * SOFTWARE, EVEN IF ADVISED OF THE POSSIBILITY OF SUCH DAMAGE.
 */
package org.brackit.server.xquery.compiler;

import org.brackit.xquery.QueryException;
import org.brackit.xquery.compiler.AST;
import org.brackit.xquery.compiler.translator.PipelineCompiler;
import org.brackit.xquery.xdm.Expr;

/**
 * @author Sebastian Baechle
 *
 */
public class DBCompiler extends PipelineCompiler {

<<<<<<< HEAD
	public DBCompiler(ModuleResolver resolver) {
=======
	public DBCompiler() {
		super();
>>>>>>> 829e76e5
	}

	protected Expr anyExpr(AST node) throws QueryException {
		// TODO check if node is db-specific
		// Example:
		// if (node.getType() == IndexExpr) {
		//	return new indexExpr(node);
		//}
		return super.anyExpr(node);
	}	
}<|MERGE_RESOLUTION|>--- conflicted
+++ resolved
@@ -38,12 +38,8 @@
  */
 public class DBCompiler extends PipelineCompiler {
 
-<<<<<<< HEAD
-	public DBCompiler(ModuleResolver resolver) {
-=======
 	public DBCompiler() {
 		super();
->>>>>>> 829e76e5
 	}
 
 	protected Expr anyExpr(AST node) throws QueryException {
