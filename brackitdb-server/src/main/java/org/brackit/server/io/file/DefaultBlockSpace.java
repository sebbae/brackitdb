/*
 * [New BSD License]
 * Copyright (c) 2011-2012, Brackit Project Team <info@brackit.org>  
 * All rights reserved.
 * 
 * Redistribution and use in source and binary forms, with or without
 * modification, are permitted provided that the following conditions are met:
 *     * Redistributions of source code must retain the above copyright
 *       notice, this list of conditions and the following disclaimer.
 *     * Redistributions in binary form must reproduce the above copyright
 *       notice, this list of conditions and the following disclaimer in the
 *       documentation and/or other materials provided with the distribution.
 *     * Neither the name of the Brackit Project Team nor the
 *       names of its contributors may be used to endorse or promote products
 *       derived from this software without specific prior written permission.
 * 
 * THIS SOFTWARE IS PROVIDED BY THE COPYRIGHT HOLDERS AND CONTRIBUTORS "AS IS" AND
 * ANY EXPRESS OR IMPLIED WARRANTIES, INCLUDING, BUT NOT LIMITED TO, THE IMPLIED
 * WARRANTIES OF MERCHANTABILITY AND FITNESS FOR A PARTICULAR PURPOSE ARE
 * DISCLAIMED. IN NO EVENT SHALL THE COPYRIGHT HOLDER OR CONTRIBUTORS BE LIABLE FOR
 * ANY DIRECT, INDIRECT, INCIDENTAL, SPECIAL, EXEMPLARY, OR CONSEQUENTIAL DAMAGES
 * (INCLUDING, BUT NOT LIMITED TO, PROCUREMENT OF SUBSTITUTE GOODS OR SERVICES;
 * LOSS OF USE, DATA, OR PROFITS; OR BUSINESS INTERRUPTION) HOWEVER CAUSED AND
 * ON ANY THEORY OF LIABILITY, WHETHER IN CONTRACT, STRICT LIABILITY, OR TORT
 * (INCLUDING NEGLIGENCE OR OTHERWISE) ARISING IN ANY WAY OUT OF THE USE OF THIS
 * SOFTWARE, EVEN IF ADVISED OF THE POSSIBILITY OF SUCH DAMAGE.
 */
package org.brackit.server.io.file;

import java.io.File;
import java.io.IOException;
import java.io.RandomAccessFile;
import java.util.HashMap;
import java.util.Iterator;
import java.util.Map;
import java.util.Map.Entry;
import java.util.Set;

<<<<<<< HEAD
import org.brackit.server.procedure.InfoContributor;
import org.brackit.server.procedure.ProcedureUtil;
import org.brackit.server.procedure.statistics.ListContainers;
=======
>>>>>>> 546a1eda
import org.brackit.server.util.BitArrayWrapper;
import org.brackit.server.util.BitMap;
import org.brackit.server.util.BitMapTree;
import org.brackit.server.util.FileUtil;
<<<<<<< HEAD
=======
import org.brackit.server.xquery.function.bdb.statistics.InfoContributor;
import org.brackit.server.xquery.function.bdb.statistics.ListContainers;
>>>>>>> 546a1eda
import org.brackit.xquery.util.log.Logger;

/**
 * Default BlockSpace implementation using one BlockFile, simple 1:1 mapping
 * from LBA to block numbers in the file.
 * 
 * This is used to replace the old XTCioMgr01 implementation. However, the
 * allocated/released info is not stored in the block header, but only in the
 * BitArray for better performance. The BitArray can be serialized in a log-like
 * style to achieve the same effect as that of the old implementation.
 * 
 * @author Ou Yi
 * @author Sebastian Baechle
 * @author Martin Hiller
 * 
 */
public class DefaultBlockSpace implements BlockSpace, InfoContributor {

	private static final Logger log = Logger.getLogger(DefaultBlockSpace.class);

	static final byte BLOCK_IN_USE = (byte) 0xFF;
	static final int BLOCK_HEADER_LENGTH = 1;

	final int id;
	int blkSize;

	String storeRoot;
	String dataFileName;
	String metaFileName;
	BlockFile dataFile;
	RandomAccessFile metaFile;
	int iniSize;
	int extSize;
	BitMap freeSpaceInfo;

	Map<Integer, BitMap> unitMap;
	int nextUnit = 1;

	int nextFreeBlockHint;
	boolean closed = true;
	public byte[] iniBlock;
	private int freeBlockCount;
	private int usedBlockCount;

	/**
	 * Creates the object (in memory) representing the BlockSpace.
	 * 
	 * @param id
	 */
	public DefaultBlockSpace(String root, int id) {
		this.id = id;

		storeRoot = root;
		dataFileName = storeRoot + File.separator + id + ".cnt";
		metaFileName = dataFileName + ".meta";
		ListContainers.add(this);
	}

	@Override
	public boolean isUsed(int lba) {
		synchronized (freeSpaceInfo) {
			return lba >= 0 && lba < freeSpaceInfo.logicalSize()
					&& freeSpaceInfo.get(lba);
		}
	}

	@Override
	public int allocate(int lba, int unitID, boolean force)
			throws StoreException {
		freeBlockCount--;
		usedBlockCount++;
		return allocateImpl(lba, unitID, force);
	}

	private synchronized int allocateImpl(int lba, int unitID, boolean force)
			throws StoreException {

		BitMap unit = unitMap.get(unitID);
		if (unit == null) {
			throw new StoreException(String.format("UnitID %s does not exist!",
					unitID));
		}

		// lba >= 0, the caller decides which block to allocate
		if (lba >= 0) {
			while (lba >= freeSpaceInfo.logicalSize()) {
				extendStore();
			}
			if (!force && freeSpaceInfo.get(lba)) {
				throw new StoreException("block already allocated, lba: " + lba);
			}
			nextFreeBlockHint = lba + 1;
			freeSpaceInfo.set(lba);
			unit.set(lba);
			return lba; // Note we use one to one mapping for lba >> blockNo
		}

		// lba < 0, we decide which block to allocate

		int blockNo = -1;
		// first try to find a block without extending the space
		if (nextFreeBlockHint < freeSpaceInfo.logicalSize()) {
			blockNo = freeSpaceInfo.nextClearBit(nextFreeBlockHint);
			if (blockNo >= 0) {
				nextFreeBlockHint = blockNo + 1;
				freeSpaceInfo.set(blockNo);
				unit.set(blockNo);
				return blockNo; // Note we use one to one mapping for lba >>
				// blockNo
			}
		}

		// there is no free block in the existing space
		nextFreeBlockHint = freeSpaceInfo.logicalSize();
		extendStore();
		blockNo = freeSpaceInfo.nextClearBit(nextFreeBlockHint);

		nextFreeBlockHint = blockNo + 1;
		freeSpaceInfo.set(blockNo);
		unit.set(blockNo);
		return blockNo; // Note we use one to one mapping for lba >> blockNo
	}

	private synchronized void extendStore() throws StoreException {
		
		int newStoreSize = freeSpaceInfo.logicalSize() + extSize;
		extendStore(newStoreSize);
	}
	
	private synchronized void extendStore(int newSize) throws StoreException {
		
		log.debug(String.format(
				"extending block space to size %s", newSize));

		try {
			
			if (dataFile.getBlockCnt() < newSize) {
				// extend data file
				
				dataFile.close();

				// no autoSync to speed up the initialization
				dataFile.open(false);

				for (int i = dataFile.getBlockCnt(); i < newSize; i++) {
					dataFile.write(i, iniBlock, 1);
				}

				dataFile.close();
				dataFile.open(true);
			}

			int ext = newSize - freeSpaceInfo.logicalSize();
			if (ext > 0) {
				// extend meta data
				freeSpaceInfo.extendTo(newSize);
				freeBlockCount += ext;
				
				for (BitMap unit : unitMap.values()) {
					unit.extendTo(newSize);
				}
			}

		} catch (FileException e) {
			throw new StoreException(e);
		}
		
	}

	@Override
	public int sizeOfHeader() {
		return BLOCK_HEADER_LENGTH;
	}

	@Override
	public void release(int lba, int unitID, boolean force)
			throws StoreException {
		releaseImpl(lba, unitID, force);
		usedBlockCount--;
		freeBlockCount++;
	}

	private synchronized void releaseImpl(int lba, int unitID, boolean force)
			throws StoreException {

		// mark block as free
		freeBlock(lba, force);

		// release block from unit
		BitMap unit = unitMap.get(unitID);
		if (unit != null && unit.get(lba)) {
			unit.clear(lba);
		} else {
			if (force) {
				for (BitMap u : unitMap.values()) {
					u.clear(lba);
				}
			} else {
				throw new StoreException(String.format(
						"Block %s does not belong to unit %s.", lba, unitID));
			}
		}
	}

	private void freeBlock(int lba, boolean force) throws StoreException {

		if (!force && !freeSpaceInfo.get(lba)) {
			throw new StoreException("invalid lba, block not in use");
		}
		freeSpaceInfo.clear(lba);
		if (nextFreeBlockHint > lba) {
			nextFreeBlockHint = lba;
		}
	}

	@Override
	public synchronized void close() throws StoreException {
		log.info("closing block space: " + id);
		ListContainers.remove(this);

		if (closed) {
			throw new StoreException("invalid state, space already closed");
		}
		try {
			dataFile.close();

			syncMeta();

			metaFile.close();

			closed = true;
		} catch (FileException e) {
			throw new StoreException(e);
		} catch (IOException e) {
			throw new StoreException(e);
		}
		log.info("block space " + id + " closed");
	}

	private void syncMeta() throws StoreException {
		try {

			// write header
			metaFile.seek(0);
			metaFile.writeInt(blkSize);
			metaFile.writeInt(iniSize);
			metaFile.writeInt(extSize);

			// mark metadata as inconsistent before proceeding
			// metaFile.writeInt(1);
			// metaFile.getFD().sync();

			// write freeSpaceInfo
			freeSpaceInfo.write(metaFile);

			metaFile.writeInt(freeBlockCount);
			metaFile.writeInt(usedBlockCount);

			// metaFile.getFD().sync();

			Set<Entry<Integer, BitMap>> units = unitMap.entrySet();
			// store number of units
			metaFile.writeInt(units.size());

			// sync unit mappings
			for (Entry<Integer, BitMap> unit : units) {
				metaFile.writeInt(unit.getKey());
				unit.getValue().write(metaFile);
			}

			metaFile.getFD().sync();

			// if (markConsistent) {
			// // everything is OK. mark consistent and flush
			// metaFile.seek(12);
			// metaFile.writeInt(0);
			// metaFile.getFD().sync();
			// }

		} catch (IOException e) {
			throw new StoreException("failure syncing meta file");
		}
	}

	@Override
	public void create(int blkSize, int iniSize, double extent)
			throws StoreException {

		File storeRootDir = new File(storeRoot);

		if (log.isTraceEnabled()) {
			log.trace("storage root directory: "
					+ storeRootDir.getAbsolutePath());
		}
		if (storeRootDir.exists()) {
			if (log.isInfoEnabled()) {
				log.warn("storage root directory exists, deleting...");
			}
			FileUtil.forceRemove(storeRootDir);
		}
		storeRootDir.mkdirs();

		if (extent > 1) {
			log.warn("ext ratio larger than 1.0");
		}
		this.blkSize = blkSize;
		this.iniSize = iniSize;
		this.extSize = (int) (iniSize * extent);

		this.usedBlockCount = 0;
		this.freeBlockCount = iniSize;

		// note byte 0 of the INIT_BLOCK is 0, indicating a block not in use,
		// see create()
		iniBlock = new byte[blkSize];
		for (int i = 0; i < iniBlock.length; i++) {
			iniBlock[i] = (byte) 0;
		}
		try {
			File data = new File(dataFileName);
			if (data.exists()) {
				data.delete();
			}
			File meta = new File(metaFileName);
			if (meta.exists()) {
				meta.delete();
			}

			dataFile = new RAFBlockFile(dataFileName, blkSize);

			// no autoSync to speed up the initialization
			dataFile.open(false);

			for (int i = 0; i < iniSize; i++) {
				dataFile.write(i, iniBlock, 1);
			}

			dataFile.close();

			// no need to clear the bits individually, they are all clear by
			// default
			freeSpaceInfo = new BitArrayWrapper(iniSize);

			// the first block reserved, for compatibility with the code which
			// depends on the old IOMgr
			freeSpaceInfo.set(0);

			// start with empty unit mapping
			unitMap = new HashMap<Integer, BitMap>();
			nextUnit = 1;

			metaFile = new RandomAccessFile(metaFileName,
					Constants.FILE_MODE_UNSY);

			syncMeta();

			metaFile.close();

		} catch (FileException e) {
			throw new StoreException(e);
		} catch (IOException e) {
			throw new StoreException(e);
		}
	}

	@Override
	public synchronized void open() throws StoreException {
		log.info("opening block space: " + id);
		if (!closed) {
			throw new StoreException("invalid state, space already opened");
		}
		try {

			metaFile = new RandomAccessFile(metaFileName,
					Constants.FILE_MODE_UNSY);

			blkSize = metaFile.readInt();
			iniSize = metaFile.readInt();
			extSize = metaFile.readInt();

			// boolean consistent = (metaFile.readInt() == 0);

			iniBlock = new byte[blkSize];
			for (int i = 0; i < iniBlock.length; i++) {
				iniBlock[i] = (byte) 0;
			}
			dataFile = new RAFBlockFile(dataFileName, blkSize);
			dataFile.open(true);

			// read freeSpaceInfo from meta file
			freeSpaceInfo = new BitArrayWrapper();
			freeSpaceInfo.read(metaFile);

<<<<<<< HEAD
			freeBlockCount = metaFile.readInt();
			usedBlockCount = metaFile.readInt();
=======
				freeBlockCount = metaFile.readInt();
				usedBlockCount = metaFile.readInt();
			} else {
				int blockCnt = dataFile.getBlockCnt();
				freeSpaceInfo = new BitArrayWrapper(blockCnt);

				byte[] block = new byte[blkSize];

				log.warn(String.format(
						"Repairing freespace information for %s after crash.",
						dataFileName));

				// the first block reserved, for compatibility with the code
				// which
				// depends on the old IOMgr
				freeSpaceInfo.set(0);
				for (int i = 1; i < blockCnt; i++) {
					dataFile.read(i, block, 1);
					if (block[0] != 0) {
						freeSpaceInfo.set(i);
					}
				}
>>>>>>> 546a1eda

			// read unit files from meta file
			unitMap = new HashMap<Integer, BitMap>();
			nextUnit = 1;

			int unitCount = metaFile.readInt();
			for (int i = 0; i < unitCount; i++) {
				int unitID = metaFile.readInt();
				BitMap unit = new BitMapTree();
				unit.read(metaFile);
				unitMap.put(unitID, unit);
				nextUnit = Math.max(nextUnit, unitID + 1);
			}
			
			// extend meta or data file to the common store size
			int storeSize = Math.max(dataFile.getBlockCnt(), freeSpaceInfo.logicalSize());
			extendStore(storeSize);

			closed = false;
		} catch (FileException e) {
			throw new StoreException(e);
		} catch (IOException e) {
			throw new StoreException(e);
		}
		log.info("block space " + id + " initialized");
	}

	@Override
	public int read(int lba, byte[] buffer, int numBlocks)
			throws StoreException {
		return readImpl(lba, buffer, numBlocks);
	}

	private synchronized int readImpl(int lba, byte[] buffer, int numBlocks)
			throws StoreException {
		if (lba < 0 || lba >= freeSpaceInfo.logicalSize()) {
			throw new StoreException("invalid lba");
		}
		if (!freeSpaceInfo.get(lba)) {
			throw new StoreException("reading unused block: " + lba);
		}
		int readBlocks = 1;
		while ((readBlocks < numBlocks)
				&& (freeSpaceInfo.get(lba + readBlocks)))
			readBlocks++;
		try {
			dataFile.read(lba, buffer, readBlocks);
			// if (block[0] != BLOCK_IN_USE) {
			// log.warn("a released block loaded, this should not happen: " +
			// lba);
			// }
			return readBlocks;
		} catch (FileException e) {
			throw new StoreException(e);
		}
	}

	@Override
	public void write(int lba, byte[] buffer, int numBlocks)
			throws StoreException {
		writeImpl(lba, buffer, numBlocks);
	}

	private synchronized void writeImpl(int lba, byte[] block, int numBlocks)
			throws StoreException {
		if (lba < 0 || lba >= freeSpaceInfo.logicalSize()) {
			throw new StoreException("invalid lba");
		}
		try {
<<<<<<< HEAD
=======
			// block[0] = 1;
>>>>>>> 546a1eda
			dataFile.write(lba, block, numBlocks);
		} catch (FileException e) {
			throw new StoreException(e);
		}
	}

	@Override
	public synchronized void sync() throws StoreException {
		syncMeta();
	}

	@Override
	public int getId() {
		return this.id;
	}

	@Override
	public synchronized int sizeOfBlock() throws StoreException {
		if (!closed) {
			return blkSize;
		} else {
			throw new StoreException("invalid state, block space is closed");
		}

	}

	@Override
	public boolean isClosed() {
		return closed;
	}

	@Override
	public String getInfo() {
		StringBuilder out = new StringBuilder();
		int blocks = freeSpaceInfo.logicalSize();
		int blocksUsed = usedBlockCount;
		int blockSize = blkSize;

		out.append("#" + id + " " + dataFileName);
		out.append(" (" + (blocks * blockSize / 1024) + "KB)");
		out.append(", " + blockSize + "B blocks");
		out.append(", total " + (blocks - 1));
		out.append(", used " + blocksUsed + " ("
				+ ((blocksUsed * 100) / blocks) + "%)");
		out.append("\n");
		return out.toString();
	}

	@Override
	public int getInfoID() {
		return InfoContributor.NO_ID;
	}

	@Override
	public synchronized int createUnit(int unitID, boolean force) throws StoreException {

		if (unitID <= 0) {
			// automatically assign unitID
			unitID = nextUnit++;
		} else {

			// check validity of requested unitID
			if (unitMap.get(unitID) != null) {
				
				if (force) {
					// return existing unit
					return unitID;
				}
				
				throw new StoreException(String.format(
						"The requested unitID %s already exists!", unitID));
			}

			nextUnit = Math.max(nextUnit, unitID + 1);
		}

		unitMap.put(unitID, new BitMapTree(freeSpaceInfo.logicalSize()));

		return unitID;
	}

	@Override
	public synchronized void dropUnit(int unitID, boolean force) throws StoreException {

		// remove unit from main memory map
		BitMap unit = unitMap.remove(unitID);
		if (unit == null) {
			
			if (force) {
				// nothing to deallocate
				return;
			}
			
			throw new StoreException(String.format(
					"Unit with ID %s does not exist!", unitID));
		}

		// free blocks that belong to this unit
		Iterator<Integer> setBits = unit.getSetBits();
		while (setBits.hasNext()) {
			freeBlock(setBits.next(), force);
		}
	}
}<|MERGE_RESOLUTION|>--- conflicted
+++ resolved
@@ -36,21 +36,16 @@
 import java.util.Map.Entry;
 import java.util.Set;
 
-<<<<<<< HEAD
 import org.brackit.server.procedure.InfoContributor;
 import org.brackit.server.procedure.ProcedureUtil;
 import org.brackit.server.procedure.statistics.ListContainers;
-=======
->>>>>>> 546a1eda
 import org.brackit.server.util.BitArrayWrapper;
 import org.brackit.server.util.BitMap;
 import org.brackit.server.util.BitMapTree;
 import org.brackit.server.util.FileUtil;
-<<<<<<< HEAD
-=======
+import org.brackit.xquery.util.log.Logger;
 import org.brackit.server.xquery.function.bdb.statistics.InfoContributor;
 import org.brackit.server.xquery.function.bdb.statistics.ListContainers;
->>>>>>> 546a1eda
 import org.brackit.xquery.util.log.Logger;
 
 /**
@@ -444,33 +439,8 @@
 			freeSpaceInfo = new BitArrayWrapper();
 			freeSpaceInfo.read(metaFile);
 
-<<<<<<< HEAD
 			freeBlockCount = metaFile.readInt();
 			usedBlockCount = metaFile.readInt();
-=======
-				freeBlockCount = metaFile.readInt();
-				usedBlockCount = metaFile.readInt();
-			} else {
-				int blockCnt = dataFile.getBlockCnt();
-				freeSpaceInfo = new BitArrayWrapper(blockCnt);
-
-				byte[] block = new byte[blkSize];
-
-				log.warn(String.format(
-						"Repairing freespace information for %s after crash.",
-						dataFileName));
-
-				// the first block reserved, for compatibility with the code
-				// which
-				// depends on the old IOMgr
-				freeSpaceInfo.set(0);
-				for (int i = 1; i < blockCnt; i++) {
-					dataFile.read(i, block, 1);
-					if (block[0] != 0) {
-						freeSpaceInfo.set(i);
-					}
-				}
->>>>>>> 546a1eda
 
 			// read unit files from meta file
 			unitMap = new HashMap<Integer, BitMap>();
@@ -540,10 +510,6 @@
 			throw new StoreException("invalid lba");
 		}
 		try {
-<<<<<<< HEAD
-=======
-			// block[0] = 1;
->>>>>>> 546a1eda
 			dataFile.write(lba, block, numBlocks);
 		} catch (FileException e) {
 			throw new StoreException(e);
