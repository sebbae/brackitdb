/*
 * [New BSD License]
 * Copyright (c) 2011-2012, Brackit Project Team <info@brackit.org>  
 * All rights reserved.
 * 
 * Redistribution and use in source and binary forms, with or without
 * modification, are permitted provided that the following conditions are met:
 *     * Redistributions of source code must retain the above copyright
 *       notice, this list of conditions and the following disclaimer.
 *     * Redistributions in binary form must reproduce the above copyright
 *       notice, this list of conditions and the following disclaimer in the
 *       documentation and/or other materials provided with the distribution.
 *     * Neither the name of the Brackit Project Team nor the
 *       names of its contributors may be used to endorse or promote products
 *       derived from this software without specific prior written permission.
 * 
 * THIS SOFTWARE IS PROVIDED BY THE COPYRIGHT HOLDERS AND CONTRIBUTORS "AS IS" AND
 * ANY EXPRESS OR IMPLIED WARRANTIES, INCLUDING, BUT NOT LIMITED TO, THE IMPLIED
 * WARRANTIES OF MERCHANTABILITY AND FITNESS FOR A PARTICULAR PURPOSE ARE
 * DISCLAIMED. IN NO EVENT SHALL THE COPYRIGHT HOLDER OR CONTRIBUTORS BE LIABLE FOR
 * ANY DIRECT, INDIRECT, INCIDENTAL, SPECIAL, EXEMPLARY, OR CONSEQUENTIAL DAMAGES
 * (INCLUDING, BUT NOT LIMITED TO, PROCUREMENT OF SUBSTITUTE GOODS OR SERVICES;
 * LOSS OF USE, DATA, OR PROFITS; OR BUSINESS INTERRUPTION) HOWEVER CAUSED AND
 * ON ANY THEORY OF LIABILITY, WHETHER IN CONTRACT, STRICT LIABILITY, OR TORT
 * (INCLUDING NEGLIGENCE OR OTHERWISE) ARISING IN ANY WAY OUT OF THE USE OF THIS
 * SOFTWARE, EVEN IF ADVISED OF THE POSSIBILITY OF SUCH DAMAGE.
 */
package org.brackit.server.io.buffer.impl;

import java.io.BufferedReader;
import java.io.ByteArrayInputStream;
import java.io.ByteArrayOutputStream;
import java.io.IOException;
import java.io.InputStreamReader;
import java.io.PrintStream;
import java.util.ArrayList;
import java.util.Arrays;
import java.util.Collections;
import java.util.Comparator;
import java.util.HashMap;
import java.util.HashSet;
import java.util.List;

<<<<<<< HEAD
import org.brackit.server.ServerException;
=======
>>>>>>> 546a1eda
import org.brackit.server.io.buffer.Buffer;
import org.brackit.server.io.buffer.BufferException;
import org.brackit.server.io.buffer.Handle;
import org.brackit.server.io.buffer.PageID;
import org.brackit.server.io.buffer.log.AllocateLogOperation;
import org.brackit.server.io.buffer.log.CreateUnitLogOperation;
import org.brackit.server.io.buffer.log.DeferredLogOperation;
import org.brackit.server.io.buffer.log.DeallocateLogOperation;
import org.brackit.server.io.buffer.log.DropUnitLogOperation;
import org.brackit.server.io.buffer.log.PageLogOperation.PageUnitPair;
import org.brackit.server.io.file.BlockSpace;
import org.brackit.server.io.file.StoreException;
import org.brackit.server.io.manager.BufferMgr;
<<<<<<< HEAD
import org.brackit.server.procedure.InfoContributor;
import org.brackit.server.procedure.ProcedureUtil;
import org.brackit.server.procedure.statistics.ListBuffer;
import org.brackit.server.tx.PostCommitHook;
import org.brackit.server.tx.PreCommitHook;
import org.brackit.server.tx.PostRedoHook;
=======
>>>>>>> 546a1eda
import org.brackit.server.tx.Tx;
import org.brackit.server.tx.TxException;
import org.brackit.server.tx.TxID;
import org.brackit.server.tx.log.Log;
import org.brackit.server.tx.log.LogException;
import org.brackit.server.tx.thread.ThreadCB;
<<<<<<< HEAD
=======
import org.brackit.server.xquery.function.bdb.statistics.InfoContributor;
import org.brackit.server.xquery.function.bdb.statistics.ListBuffer;
>>>>>>> 546a1eda
import org.brackit.xquery.util.log.Logger;

/**
 * @author Sebastian Baechle
 */
public abstract class AbstractBuffer implements Buffer, InfoContributor {
	private static final Logger log = Logger.getLogger(AbstractBuffer.class);

	protected static abstract class Frame extends Handle {

		public Frame(int pageSize) {
			super(pageSize);
		}

		abstract void drop();

		abstract void prefetched();

		abstract void fix();

		abstract void unfix();

		abstract boolean isFixed();

		abstract int fixCount();
	}

	private final class DeallocateHook implements PreCommitHook,
			PostCommitHook, PostRedoHook {

		private final List<PageUnitPair> pageList;
		private final List<Integer> unitList;

		public DeallocateHook() {
			pageList = new ArrayList<PageUnitPair>();
			unitList = new ArrayList<Integer>();
		}

		public DeallocateHook(PageUnitPair[] pages, int[] units) {
			pageList = Arrays.asList(pages);

			unitList = new ArrayList<Integer>(units.length);
			for (int unit : units) {
				unitList.add(unit);
			}
		}

		public void addPage(PageID pageID, int unitID) {
			pageList.add(new PageUnitPair(pageID, unitID));
		}

		public void addUnit(int unitID) {
			unitList.add(unitID);
		}

		@Override
		public void prepare(Tx tx) throws ServerException {
			// do not physically deallocate the pages in the metadata, but just
			// write the corresponding log records (so that this can be redone
			// in case of a crash)

			PageUnitPair[] pages = pageList.toArray(new PageUnitPair[pageList
					.size()]);
			int[] units = new int[unitList.size()];
			for (int i = 0; i < units.length; i++) {
				units[i] = unitList.get(i);
			}

			tx.logUpdate(new DeferredLogOperation(blockSpace.getId(), pages,
					units));

			// register a PostCommitHook to physically release the blocks
			tx.addPostCommitHook(this);
		}

		@Override
		public void abort(Tx tx) throws ServerException {
			// nothing to do here, since the log record produced in the prepare
			// method does not harm in case of an undo.
		}

		@Override
		public void execute(Tx tx) throws ServerException {
			// this method is executed right after commit in a separate
			// transaction -> release the blocks physically
			executeInternal(false);
		}

		@Override
		public void execute() throws ServerException {
			// this method is executed at the end of the redo recovery phase
			executeInternal(true);
		}

		private void executeInternal(boolean force) throws ServerException {

			List<PageID> failedPages = new ArrayList<PageID>();
			List<Integer> failedUnits = new ArrayList<Integer>();			

			// release single pages
			for (PageUnitPair entry : pageList) {
				try {
					Frame frame = pageNoToFrame.remove(entry.pageID);
					if (frame != null) {
						// The handle of a deleted page is allowed to be fixed
						// by concurrent threads. However, the safe flag should be
						// used in this case to signal them that they
						// must not use the handle anymore.
						// To avoid any change for corruption we drop the handle!
						frame.drop();
						pool.remove(frame);
					}
					
					deallocateBlock(entry.pageID, entry.unitID, force);
				} catch (BufferException e) {
					// log the exception, but continue to deallocate the
					// remaining blocks
					log.error(String.format(
							"Error deallocating page %s from unit %s.",
							entry.pageID, entry.unitID), e);
					failedPages.add(entry.pageID);
				}
			}
			
			// drop units
			for (int unitID : unitList) {
				try {
					ArrayList<Frame> toDrop = new ArrayList<Frame>();

					// determine frames that belong to this unit
					for (Frame frame : pool) {
						if (frame.getUnitID() == unitID) {
							pageNoToFrame.remove(frame.getPageID());
							frame.drop();
							toDrop.add(frame);
						}
					}

					// drop frames
					for (Frame frame : toDrop) {
						pool.remove(frame);
					}
					
					blockSpace.dropUnit(unitID, force);
				} catch (StoreException e) {
					// log the exception, but continue to drop the
					// remaining units
					log.error(String.format(
							"Error dropping unit %s.",
							unitID), e);
					failedUnits.add(unitID);
				}
			}

			if (!failedPages.isEmpty() || !failedUnits.isEmpty()) {
				throw new ServerException(String.format(
						"Exceptions during releasing pages %s and units %s.",
						failedPages, failedUnits));
			}
		}
	}
	
	private class PageReleaserImpl implements PageReleaser {

		private final PageID pageID;
		private final int unitID;
		private final boolean force;
		
		private PageReleaserImpl(PageID pageID, int unitID, boolean force) {
			this.pageID = pageID;
			this.unitID = unitID;
			this.force = force;
		}
		
		@Override
		public void release() throws BufferException {
			
			Frame frame = pageNoToFrame.remove(pageID);
			if (frame != null) {
				// The handle of a deleted page is allowed to be fixed
				// by concurrent threads. However, the safe flag should be
				// used in this case to signal them that they
				// must not use the handle anymore.
				// To avoid any change for corruption we drop the handle!
				frame.drop();
				pool.remove(frame);
			}
			deallocateBlock(pageID, unitID, force);
		}
	}

	protected static Comparator<Frame> PAGEID_COMPARATOR = new Comparator<Frame>() {
		@Override
		public int compare(Frame o1, Frame o2) {
			PageID o1P = o1.getPageID();
			PageID o2P = o2.getPageID();
			if (o1P == null) {
				if (o2P == null) {
					return o1.hashCode() < o2.hashCode() ? -1
							: o1.hashCode() == o2.hashCode() ? 0 : 1;
				}
				return -1;

			} else if (o2 == null) {
				return 1;
			}
			return o1P.compareTo(o2P);
		}
	};

	protected static Comparator<Frame> REDO_COMPARATOR = new Comparator<Frame>() {
		@Override
		public int compare(Frame o1, Frame o2) {
			long o1RLSN = o1.getRedoLSN();
			long o2RLSN = o2.getRedoLSN();
			return (o1RLSN < o2RLSN) ? -1 : (o1RLSN == o2RLSN) ? 0 : 1;
		}
	};

	/**
	 * Debug switch
	 */
	private final static boolean DEBUG = false;

	/**
	 * Debug switch for page fixes
	 */
	private final static boolean FIX_DEBUG = false;

	// buffer management
	/**
	 * Contains the mapping of page number to buffer position
	 */
	private final HashMap<PageID, Frame> pageNoToFrame;

	// Initilization-dependent fields
	/**
	 * Size of a buffer page in bytes
	 */
	private int pageSize;

	/**
	 * Number of maintained buffer positions
	 */
	private final int bufferSize;

	private final Log transactionLog;

	private final BlockSpace blockSpace;

	private final int prefetchSize;

	private final byte[] prefetchBuffer;

	private final int writeSize;

	private final byte[] writeBuffer;

	private final List<Frame> pool;

	private int unfixCnt;

	private int fixCnt;

	private int hitCnt;

	private int faultCnt;

	private final String deallocateHookName;

	public AbstractBuffer(BlockSpace blockSpace, int bufferSize,
			Log transactionLog, BufferMgr bufferMgr) throws BufferException {
		this.transactionLog = transactionLog;
		this.blockSpace = blockSpace;
		this.bufferSize = bufferSize;
		this.pageNoToFrame = new HashMap<PageID, Frame>();
		this.pool = new ArrayList<Frame>(bufferSize);
		// open first to determine page size
		open();
		this.prefetchSize = 10;
		this.prefetchBuffer = new byte[prefetchSize * pageSize];
		this.writeSize = 40;
		this.writeBuffer = new byte[writeSize * pageSize];
<<<<<<< HEAD
		ProcedureUtil.register(ListBuffer.class, this);

		this.deallocateHookName = String
				.format("DEALLOC%s", blockSpace.getId());
=======
		ListBuffer.add(this);
>>>>>>> 546a1eda
	}

	protected abstract Frame shrink();

	protected abstract Frame grow(int pageSize);

	public synchronized void open() throws BufferException {
		if (!blockSpace.isClosed()) {
			throw new BufferException("Buffer is already opened");
		}
		try {
			blockSpace.open();
			pageSize = blockSpace.sizeOfBlock();
		} catch (StoreException e) {
			throw new BufferException(e);
		}
	}

	public synchronized Handle fixPage(Tx transaction, PageID pageID)
			throws BufferException {
		Frame requested = pageNoToFrame.get(pageID);

		if (requested == null) {
			faultCnt++;
			requested = load(pageID);
		} else {
			hitCnt++;
		}

		// fix handle and update statistics
		requested.fix();
		fixCnt++;
		if (FIX_DEBUG) {
			ThreadCB.get().registerFix(pageID);
		}

		return requested;
	}
	
	@Override
	public synchronized void redoAllocation(Tx tx, PageID pageID, int unitID, long LSN)
			throws BufferException {
		
		// mark block as used in the free space info
		allocateBlock(pageID, unitID, true);
		
		Frame requested = pageNoToFrame.get(pageID);

		if (requested == null) {
			faultCnt++;
			requested = load(pageID);
		} else {
			hitCnt++;
		}
		
		if (requested.getLSN() < LSN) {
			// format handle again
			requested.init(pageID, unitID);
			requested.setLSN(LSN);
			requested.setModified(true);
		}
	}
	
	@Override
	public synchronized void undoDeallocation(Tx tx, PageID pageID, int unitID, long undoNextLSN)
			throws BufferException {
		
		try {
			tx.logCLR(
					new AllocateLogOperation(pageID, unitID),
					undoNextLSN);
		} catch (TxException e) {
			throw new BufferException(
					"Could not write log for page allocation.", e);
		}
		
		// mark block as used in the free space info
		allocateBlock(pageID, unitID, true);
	}

	public synchronized void unfixPage(Handle handle) throws BufferException {
		if (FIX_DEBUG) {
			ThreadCB.get().registerUnfix(handle.getPageID());
		}
		((Frame) handle).unfix();
		unfixCnt++;
	}

	public synchronized void flush() throws BufferException {
		flushInternal(null);
	}

	public synchronized void flushAssigned(Tx transaction)
			throws BufferException {
		flushInternal(transaction);
	}

	public synchronized void flush(Handle handle) throws BufferException {
		if (!handle.isModified()) {
			return;
		}
		List<Frame> toFlush = buildRun((Frame) handle);
		try {
			flushRun(toFlush);
		} finally {
			for (Frame f : toFlush) {
				if (f != handle) {
					f.unlatch();
				}
			}
		}
	}

	@Override
	public void clear() throws BufferException {
		log.warn("Warning: buffer clear is not concurrency proof yet.");

		flush();

		synchronized (this) {
			pageNoToFrame.clear();
			pool.clear();
		}
	}

	public synchronized long checkMinRedoLSN() {
		if (pool.isEmpty()) {
			return Long.MAX_VALUE;
		}
		Frame frame = Collections.min(new ArrayList<Frame>(pool),
				REDO_COMPARATOR);
		return frame.getRedoLSN();
	}

	@Override
	public int createUnit(Tx tx) throws BufferException {
		return createUnit(tx, -1, true, -1, false);
	}

	@Override
	public synchronized int createUnit(Tx tx, int unitID, boolean logged,
			long undoNextLSN, boolean force) throws BufferException {

		if (log.isTraceEnabled()) {
			log.trace(String.format("Creating unit %s.", unitID));
		}		

		try {
			unitID = blockSpace.createUnit(unitID, force);
		} catch (StoreException e) {
			throw new BufferException("Error creating unit.", e);
		}
		
		if (logged) {
			try {
				if (undoNextLSN == -1) {
					tx.logUpdate(new CreateUnitLogOperation(blockSpace
							.getId(), unitID));
				} else {
					tx.logCLR(new CreateUnitLogOperation(
							blockSpace.getId(), unitID), undoNextLSN);
				}
			} catch (TxException e) {
				throw new BufferException(
						"Could not write log for unit creation.", e);
			}
		}
		
		return unitID;
	}

	@Override
	public synchronized void dropUnit(Tx tx, int unitID, boolean logged,
			long undoNextLSN, boolean force) throws BufferException {

		if (log.isTraceEnabled()) {
			log.trace(String.format("Dropping unit %s.", unitID));
		}
		
		if (logged) {
			try {
				if (undoNextLSN == -1) {
					tx.logUpdate(new DropUnitLogOperation(blockSpace
							.getId(), unitID));
				} else {
					tx.logCLR(new DropUnitLogOperation(blockSpace.getId(),
							unitID), undoNextLSN);
				}
			} catch (TxException e) {
				throw new BufferException(
						"Could not write log for dropping unit.", e);
			}
		}

		ArrayList<Frame> toDrop = new ArrayList<Frame>();

		// determine frames that belong to this unit
		for (Frame frame : pool) {
			if (frame.getUnitID() == unitID) {
				pageNoToFrame.remove(frame.getPageID());
				frame.drop();
				toDrop.add(frame);
			}
		}

		// drop frames
		for (Frame frame : toDrop) {
			pool.remove(frame);
		}

		try {
			blockSpace.dropUnit(unitID, force);
		} catch (StoreException e) {
			throw new BufferException(String.format("Error dropping unit %s.",
					unitID), e);
		}
	}

	@Override
	public synchronized void dropUnitDeferred(Tx tx, int unitID) {
		
		if (log.isTraceEnabled()) {
			log.trace(String.format("Dropping unit %s at Commit.", unitID));
		}

		// do not release the unit right now, but at transaction commit
		// all deallocations for this container are done in a single
		// PreCommitHook
		PreCommitHook hook = tx.getPreCommitHook(deallocateHookName);
		if (hook == null) {
			hook = new DeallocateHook();
			tx.addPreCommitHook(hook, deallocateHookName);
		}
		((DeallocateHook) hook).addUnit(unitID);
	}

	@Override
	public void dropUnit(Tx tx, int unitID) throws BufferException {
		dropUnit(tx, unitID, true, -1, false);
	}

	public synchronized Handle allocatePage(Tx tx, int unitID)
			throws BufferException {
		return allocatePage(tx, unitID, null, true, -1, false);
	}

	public synchronized Handle allocatePage(Tx tx, int unitID, PageID pageID,
			boolean logged, long undoNextLSN, boolean force)
			throws BufferException {

		if (DEBUG) {
			if (unitID <= 0) {
				throw new IllegalArgumentException(
						"UnitID must be greater than Zero!");
			}
		}

		if (log.isTraceEnabled()) {
			log.trace(String.format("Allocating page %s.", pageID));
		}

		if (pageNoToFrame.containsKey(pageID)) {
			throw new BufferException("Page %s is already loaded into buffer",
					pageID);
		}

		Frame victim = allocateFrames(1).get(0);
		long LSN = -1;

		try {
			evict(victim);
			pageID = allocateBlock(pageID, unitID, force);

			if (logged) {
				try {
					if (undoNextLSN == -1) {
						LSN = tx.logUpdate(new AllocateLogOperation(pageID,
								unitID));
					} else {
<<<<<<< HEAD
						LSN = tx.logCLR(
								new AllocateLogOperation(pageID, unitID),
=======
						LSN = transaction.logCLR(
								loggableHelper.createAllocateLogOp(pageID),
>>>>>>> 546a1eda
								undoNextLSN);
					}
				} catch (TxException e) {
					throw new BufferException(
							"Could not write log for page allocation.", e);
				}
			}
		} catch (BufferException e) {
			// victim is free simply kick the page out
			pool.remove(victim);
			throw e;
		}

		if (victim.getAssignedTo() != null)
			throw new RuntimeException();

		victim.fix();
		victim.init(pageID, unitID);
		victim.setLSN(LSN);
		// update page mapping
		if (pageNoToFrame.put(pageID, victim) != null)
			throw new RuntimeException(pageID.toString());
		// new page is always "modified" and not in sync with external storage
		victim.setModified(true);

		fixCnt++;
		if (FIX_DEBUG) {
			ThreadCB.get().registerFix(victim.getPageID());
		}

		return victim;
	}

	@Override
	public synchronized void deletePageDeferred(Tx tx, PageID pageID,
			int unitID) throws BufferException {
		if (log.isTraceEnabled()) {
			log.trace(String.format("Deleting page %s at Commit.", pageID));
		}

		// do not release the block right now, but at transaction commit
		// all deallocations for this container are done in a single
		// PreCommitHook
		PreCommitHook hook = tx.getPreCommitHook(deallocateHookName);
		if (hook == null) {
			hook = new DeallocateHook();
			tx.addPreCommitHook(hook, deallocateHookName);
		}
		((DeallocateHook) hook).addPage(pageID, unitID);
	}

	@Override
	public PageReleaser deletePage(Tx tx, PageID pageID, int unitID) throws BufferException {
		return deletePage(tx, pageID, unitID, true, -1, false);
	}

	@Override
	public synchronized PageReleaser deletePage(Tx tx, PageID pageID,
			int unitID, boolean logged, long undoNextLSN, boolean force)
			throws BufferException {

		if (log.isTraceEnabled()) {
			log.trace(String.format("Deleting page %s.", pageID));
		}

		if (logged) {
			try {
				if (undoNextLSN == -1) {
					tx.logUpdate(new DeallocateLogOperation(pageID,
							unitID));
				} else {
<<<<<<< HEAD
					tx.logCLR(new DeallocateLogOperation(pageID,
							unitID), undoNextLSN);
=======
					transaction.logCLR(
							loggableHelper.createDeallocateLogOp(pageID),
							undoNextLSN);
>>>>>>> 546a1eda
				}
			} catch (TxException e) {
				throw new BufferException(
						"Could not write log for page deallocation.", e);
			}
		}
		
		return new PageReleaserImpl(pageID, unitID, force);
	}

	private int readBlocks(PageID pageID, byte[] buffer, int numOfBlocks)
			throws BufferException {
		if (log.isTraceEnabled()) {
			log.trace(String.format(
					"Reading run of size %s starting with block %s of page %s",
					numOfBlocks, pageID.getBlockNo(), pageID));
		}
		try {
			return blockSpace.read(pageID.getBlockNo(), buffer, numOfBlocks);
		} catch (StoreException e) {
			throw new BufferException(
					e,
					"Reading run of size %s starting with block %s of page %s failed",
					numOfBlocks, pageID.getBlockNo(), pageID);
		}
	}

	private void writeBlocks(PageID pageID, byte[] buffer, int numOfBlocks)
			throws BufferException {
		if (log.isTraceEnabled()) {
			log.trace(String.format(
					"Writing %s blocks [%s-%s] starting with block of page %s",
					numOfBlocks, pageID.getBlockNo(), pageID.getBlockNo()
							+ numOfBlocks - 1, pageID));
		}
		try {
			blockSpace.write(pageID.getBlockNo(), writeBuffer, numOfBlocks);
		} catch (StoreException e) {
			throw new BufferException(e,
					"Writing %s blocks [%s-%s] starting with block of page %s",
					numOfBlocks, pageID.getBlockNo(), pageID.getBlockNo()
							+ numOfBlocks - 1, pageID);
		}
	}

	private PageID allocateBlock(PageID pageID, int unitID, boolean force)
			throws BufferException {
		int blockNo = (pageID != null) ? pageID.getBlockNo() : -1;
		if (log.isTraceEnabled()) {
			log.trace(String.format("Allocating block %s of page %s", blockNo,
					pageID));
		}
		try {
			int allocatedBlockNo = blockSpace.allocate(blockNo, unitID, force);
			PageID allocatedPageID = new PageID(getContainerNo(),
					allocatedBlockNo);
			if ((pageID == null) && log.isTraceEnabled()) {
				log.trace(String.format("Allocated block %s of page %s",
						allocatedBlockNo, allocatedPageID));
			}
			return allocatedPageID;
		} catch (StoreException e) {
			throw new BufferException(e,
					"Allocating block %s of page %s failed", blockNo, pageID);
		}
	}

	@Override
	public void releaseAfterRedo(Tx tx, PageUnitPair[] pages, int[] units) {
		tx.addPostRedoHook(new DeallocateHook(pages, units));
	}

	private void deallocateBlock(PageID pageID, int unitID, boolean force)
			throws BufferException {
		if (log.isDebugEnabled()) {
			log.debug(String.format("Releasing block %s of page %s",
					pageID.getBlockNo(), pageID));
		}
		try {
			blockSpace.release(pageID.getBlockNo(), unitID, force);
		} catch (StoreException e) {
			throw new BufferException(e,
					"Releasing block %s of page %s failed",
					pageID.getBlockNo(), pageID);
		}
	}

	private void transferToFrames(PageID firstPageID, byte[] buffer,
			List<Frame> frames) {
		int containerNo = firstPageID.getContainerNo();
		int currentBlockNo = firstPageID.getBlockNo();
		int offset = 0;

		for (Frame frame : frames) {
			// TODO remove
			if (frame.getAssignedTo() != null)
				throw new RuntimeException();

			PageID pID = new PageID(containerNo, currentBlockNo);
			frame.init(pID, 0); // unitID not relevant, since it is overwritten
								// in the next line anyway
			System.arraycopy(buffer, offset, frame.page, 0, pageSize);
			currentBlockNo++;
			offset += pageSize;
		}
	}

	private void transferToBuffer(List<Frame> frames, byte[] buffer) {
		int offset = 0;
		for (Frame frame : frames) {
			System.arraycopy(frame.page, 0, buffer, offset, pageSize);
			offset += pageSize;
		}
	}

	private List<Frame> allocateFrames(int noOfFrames) throws BufferException {
		List<Frame> frames = new ArrayList<Frame>(noOfFrames);
		int allocated = 0;
		Frame frame;

		while ((allocated < noOfFrames) && (pool.size() < bufferSize)) {
			frame = grow(pageSize);
			pool.add(frame);
			allocated++;
			// handle is not fixed and calling method must be synchronized ->
			// deadlock cannot occur
			frame.latchX();
			frames.add(frame);
		}

		while ((allocated < noOfFrames) && ((frame = shrink()) != null)) {
			allocated++;
			// handle is not fixed and calling method must be synchronized ->
			// deadlock cannot occur
			frame.latchX();
			frames.add(frame);
		}

		if (allocated == 0) {
			// no page found -> all pages fixed
			throw new BufferException("No free buffer position avaliable.");
		}

		// TODO remove
		HashSet<Frame> s = new HashSet<Frame>();
		for (Frame f : frames) {
			if (!s.add(f))
				throw new RuntimeException();
			if (f.isFixed())
				throw new RuntimeException();
		}

		if (log.isTraceEnabled()) {
			StringBuilder buf = new StringBuilder();
			buf.append("Allocated " + frames.size() + " frames:");
			for (Frame f : frames) {
				buf.append(" " + f.getPageID());
			}
			log.trace(buf);
		}

		return frames;
	}

	protected List<Frame> buildRun(Frame frame) {
		List<Frame> run = new ArrayList<Frame>();
		run.add(frame);
		PageID start = frame.getPageID();
		PageID current = new PageID(start.value() + 1);
		Frame tmp;
		while ((run.size() < writeSize)
				&& ((tmp = pageNoToFrame.get(current)) != null)
				&& (tmp.latchSC())) {
			if (!tmp.isModified()) {
				tmp.unlatch();
				break;
			}
			run.add(tmp);
			current = new PageID(current.value() + 1);
		}
		tmp = null;
		current = new PageID(start.value() - 1);
		while ((run.size() < writeSize)
				&& ((tmp = pageNoToFrame.get(current)) != null)
				&& (tmp.latchSC())) {
			if (!tmp.isModified()) {
				tmp.unlatch();
				break;
			}
			run.add(0, tmp);
			current = new PageID(current.value() - 1);
			start = current;
		}

		if (log.isTraceEnabled()) {
			StringBuilder buf = new StringBuilder();
			buf.append("Build run of " + run.size() + " frames:");
			for (Frame f : run) {
				buf.append(" " + f.getPageID());
			}
			log.trace(buf);
		}
		return run;
	}

	private Frame load(PageID pageID) throws BufferException {
		// read chunk from disk into read buffer
		int containerNo = pageID.getContainerNo();
		int prefetchBlockNo = pageID.getBlockNo() + 1;
		int maxFetchSize = 1;
		while ((maxFetchSize < prefetchSize)
				&& (!pageNoToFrame.containsKey(new PageID(containerNo,
						prefetchBlockNo++))))
			maxFetchSize++;
		int fetched = readBlocks(pageID, prefetchBuffer, maxFetchSize);

		// allocate frames and load buffer into them
		List<Frame> frames = allocateFrames(fetched);
		try {
			evict(frames);
			transferToFrames(pageID, prefetchBuffer, frames);
		} catch (BufferException e) {
			// frames are free: simply kick all out
			for (Frame frame : frames) {
				pool.remove(frame);
			}
			throw e;
		}

		// map loaded frames in buffer and
		// mark as prefetched
		Frame requested = null;
		for (Frame frame : frames) {
			if (requested == null) {
				requested = frame;
			}
			if (pageNoToFrame.put(frame.getPageID(), frame) != null)
				throw new RuntimeException(frame.getPageID().toString());
			frame.prefetched();
			frame.unlatch();
		}
		return requested;
	}

	private void evict(Frame victim) throws BufferException {
		PageID oldPageID = victim.getPageID();

		if (oldPageID != null) {
			if (victim.isModified()) {
				flush(victim);
			}
			// unmap clean pages directly
			pageNoToFrame.remove(oldPageID);
		}
	}

	private void evict(List<Frame> frames) throws BufferException {
		List<Frame> toFlush = null;
		for (Frame frame : frames) {
			if (frame.getPageID() == null) {
				// TODO remove
				if (frame.isModified())
					throw new RuntimeException();
				continue;
			}

			if (frame.isModified()) {
				if (toFlush == null) {
					toFlush = new ArrayList<Frame>();
				}
				toFlush.add(frame);
			} else {
				// TODO remove
				if (frame.getAssignedTo() != null) {
					System.out.println(frame.isFixed());
					throw new RuntimeException();
				}

				// unmap clean page directly
				pageNoToFrame.remove(frame.getPageID());
			}
		}

		if (toFlush != null) {
			flush(toFlush);

			// remove now also the flushed pages
			// from the mapping and
			// unlink them from transactions
			for (Frame flushed : toFlush) {
				pageNoToFrame.remove(flushed.getPageID());
			}
		}
	}

	private void flushInternal(Tx tx) throws BufferException {
		List<Frame> frames = new ArrayList<Frame>(pool);
		List<Frame> toFlush = new ArrayList<Frame>();

		while (!frames.isEmpty()) {
			toFlush.clear();
			int pos = 0;
			int size = frames.size();
			while (pos < size) {
				Frame frame = frames.get(pos);
				if (toFlush.isEmpty()) {
					// latch first page unconditionally to avoid starvation
					frame.latchS();
				} else if (!frame.latchSC()) {
					// we did not get the latch:
					// skip page to avoid a deadlock and retry later
					pos++;
					continue;
				}

				if (frame.isModified()) {
					if (tx == null) {
						toFlush.add(frame);
					} else if (frame.isAssignedTo(tx)) {
						toFlush.add(frame);
						frame.setAssignedTo(null);
					} else {
						frame.unlatch();
					}
				} else {
					if ((tx != null) && (frame.isAssignedTo(tx))) {
						frame.setAssignedTo(null);
					}
					frame.unlatch();
				}
				frames.remove(pos);
				size--;
			}
			try {
				flush(toFlush);
			} finally {
				for (Frame frame : toFlush) {
					frame.unlatch();
				}
			}
		}
	}

	private void flush(List<Frame> frames) throws BufferException {
		if (frames.isEmpty()) {
			return;
		}
		Collections.sort(frames, PAGEID_COMPARATOR);

		if (log.isTraceEnabled()) {
			StringBuilder buf = new StringBuilder();
			buf.append("Flushing " + frames.size() + " frames:");
			for (Frame f : frames) {
				buf.append(" " + f.getPageID() + (f.isModified() ? "*" : ""));
			}
			log.trace(buf);
		}

		flushLog(frames);

		ArrayList<Frame> run = new ArrayList<Frame>();

		int i = 0;
		int runSize = 0;
		int prevBlockNo = -1;
		for (Frame frame : frames) {
			int blockNo = frame.getPageID().getBlockNo();

			if ((runSize > 0)
					&& ((runSize == writeSize) || (prevBlockNo + 1 != blockNo))) {
				flushRun(run);
				run.clear();
				runSize = 0;
			}
			run.add(frame);
			runSize++;
			prevBlockNo = blockNo;
		}

		if (runSize > 0) {
			flushRun(run);
		}
	}

	private long flushLog(List<Frame> frames) throws BufferException {
		// flush log once for maximum LSN of all frames
		long maxLSN = Long.MIN_VALUE;
		for (Frame frame : frames) {
			maxLSN = Math.max(maxLSN, frame.getLSN());
		}
		try {
			transactionLog.flush(maxLSN);
			return maxLSN;
		} catch (LogException e) {
			throw new BufferException(e, "Flushing log failed.");
		}
	}

	private void flushRun(List<Frame> run) throws BufferException {
		PageID firstPageID = run.get(0).getPageID();

		if (log.isTraceEnabled()) {
			StringBuilder buf = new StringBuilder();
			buf.append("Flushing run of " + run.size() + " frames starting at "
					+ firstPageID + ":");
			for (Frame f : run) {
				buf.append(" " + f.getPageID() + (f.isModified() ? "*" : ""));
			}
			log.trace(buf);
		}

		// System.err.println("Before: ");
		// checkBuffer();

		transferToBuffer(run, writeBuffer);
		writeBlocks(firstPageID, writeBuffer, run.size());

		for (Frame frame : run) {
			// unlink clean pages from a transaction
			frame.setAssignedTo(null);
			frame.setModified(false);
		}

		// System.err.println("After: ");
		// checkBuffer();
	}

	private void checkBuffer() {
		for (Frame frame : pool) {
			System.err.print("Page " + frame.getPageID()
					+ (frame.isModified() ? "* " : " "));
			try {
				byte[] buffer = new byte[pageSize];
				blockSpace.read(frame.getPageID().getBlockNo(), buffer, 1);
				boolean OK = true;
				for (int i = 1; i < pageSize; i++) {
					if (buffer[i] != frame.page[i]) {
						System.err
								.println("is NOT in sync and differs in byte "
										+ i + " with image on disk");
						OK = false;
						break;
					}
				}
				if (OK)
					System.err.println("is in sync");
			} catch (Exception e) {
				e.printStackTrace();
			}
		}
	}

	public int getFixCount() {
		return (fixCnt - unfixCnt);
	}

	public int getHitCount() {
		return hitCnt;
	}

	public synchronized int getMissCount() {
		return faultCnt;
	}

	public synchronized void resetCounters() {
		hitCnt = 0;
		faultCnt = 0;
		fixCnt = 0;
		unfixCnt = 0;
	}

	public int getBufferSize() {
		return bufferSize;
	}

	public int getContainerNo() {
		return blockSpace.getId();
	}

	public synchronized void printStatus(PrintStream out) {
		out.format("Status of buffer : %s", getContainerNo());
		out.println();

		List<Frame> frames = new ArrayList<Frame>(pool);
		Collections.sort(frames, PAGEID_COMPARATOR);
		for (Frame frame : frames) {
			PageID pID = frame.getPageID();
			boolean mapped = pageNoToFrame.containsKey(pID);
			int fID = frame.hashCode();
			long LSN = frame.getLSN();
			boolean dirty = frame.isModified();
			boolean latched = frame.isLatchedS();
			int fixed = frame.fixCount();
			TxID tx = (frame.getAssignedTo() != null) ? frame.getAssignedTo()
					.getID() : null;
			out.format(
					"%s FRM=%s MAPPED=%s FIX=%s LATCH=%s LSN=%s DIRTY=%s TX=%s",
					pID, fID, mapped, fixed, latched, LSN, dirty, tx);
			out.println();
		}
	}

	@Override
	public void shutdown(boolean force) throws BufferException {
		ListBuffer.remove(this);
		flush();

		synchronized (this) {
			if (fixCnt - unfixCnt > 0) {
				if (force) {
					log.warn(String
							.format("Closing container '%s' because some pages are still fixed in the buffer.",
									blockSpace.getId()));
				} else {
					throw new BufferException(
							String.format(
									"Cannot close container '%s' because some pages are still fixed in the buffer.",
									blockSpace.getId()));
				}
			}

			try {
				blockSpace.close();
			} catch (StoreException e) {
				throw new BufferException(e,
						"Error while closing container file.");
			}
		}
	}

	@Override
	public synchronized void sync() throws BufferException {
		try {
			blockSpace.sync();
		} catch (StoreException e) {
			throw new BufferException(e);
		}
	}

	@Override
	public int getPageSize() {
		return pageSize;
	}

	@Override
	public boolean isFixed(Handle handle) {
		return ((Frame) handle).isFixed();
	}

	@Override
	public String getInfo() {
		StringBuilder out = new StringBuilder();
		out.append("#" + getContainerNo());
		out.append(", " + getBufferSize() + " pages");
		out.append(" with " + getPageSize() + "B");
		out.append(", buffer hit ratio " + getHitCount());
		out.append(", fault ratio " + getMissCount());
		ByteArrayOutputStream os = new ByteArrayOutputStream();
		PrintStream pw = new PrintStream(os);
		printStatus(pw);
		pw.flush();
		BufferedReader rd = new BufferedReader(new InputStreamReader(
				new ByteArrayInputStream(os.toByteArray())));
		try {
			for (String s = rd.readLine(); s != null; s = rd.readLine()) {
				out.append(s);
				out.append("\n");
			}
		} catch (IOException e) {
			// TODO Auto-generated catch block
			e.printStackTrace();
		}
		out.append("\n");
		return out.toString();
	}

	@Override
	public int getInfoID() {
		return getContainerNo();
	}
}<|MERGE_RESOLUTION|>--- conflicted
+++ resolved
@@ -41,10 +41,7 @@
 import java.util.HashSet;
 import java.util.List;
 
-<<<<<<< HEAD
 import org.brackit.server.ServerException;
-=======
->>>>>>> 546a1eda
 import org.brackit.server.io.buffer.Buffer;
 import org.brackit.server.io.buffer.BufferException;
 import org.brackit.server.io.buffer.Handle;
@@ -58,26 +55,20 @@
 import org.brackit.server.io.file.BlockSpace;
 import org.brackit.server.io.file.StoreException;
 import org.brackit.server.io.manager.BufferMgr;
-<<<<<<< HEAD
 import org.brackit.server.procedure.InfoContributor;
 import org.brackit.server.procedure.ProcedureUtil;
 import org.brackit.server.procedure.statistics.ListBuffer;
 import org.brackit.server.tx.PostCommitHook;
 import org.brackit.server.tx.PreCommitHook;
 import org.brackit.server.tx.PostRedoHook;
-=======
->>>>>>> 546a1eda
 import org.brackit.server.tx.Tx;
 import org.brackit.server.tx.TxException;
 import org.brackit.server.tx.TxID;
 import org.brackit.server.tx.log.Log;
 import org.brackit.server.tx.log.LogException;
 import org.brackit.server.tx.thread.ThreadCB;
-<<<<<<< HEAD
-=======
 import org.brackit.server.xquery.function.bdb.statistics.InfoContributor;
 import org.brackit.server.xquery.function.bdb.statistics.ListBuffer;
->>>>>>> 546a1eda
 import org.brackit.xquery.util.log.Logger;
 
 /**
@@ -361,14 +352,10 @@
 		this.prefetchBuffer = new byte[prefetchSize * pageSize];
 		this.writeSize = 40;
 		this.writeBuffer = new byte[writeSize * pageSize];
-<<<<<<< HEAD
-		ProcedureUtil.register(ListBuffer.class, this);
+		ListBuffer.add(this);
 
 		this.deallocateHookName = String
 				.format("DEALLOC%s", blockSpace.getId());
-=======
-		ListBuffer.add(this);
->>>>>>> 546a1eda
 	}
 
 	protected abstract Frame shrink();
@@ -648,13 +635,8 @@
 						LSN = tx.logUpdate(new AllocateLogOperation(pageID,
 								unitID));
 					} else {
-<<<<<<< HEAD
 						LSN = tx.logCLR(
 								new AllocateLogOperation(pageID, unitID),
-=======
-						LSN = transaction.logCLR(
-								loggableHelper.createAllocateLogOp(pageID),
->>>>>>> 546a1eda
 								undoNextLSN);
 					}
 				} catch (TxException e) {
@@ -726,14 +708,8 @@
 					tx.logUpdate(new DeallocateLogOperation(pageID,
 							unitID));
 				} else {
-<<<<<<< HEAD
 					tx.logCLR(new DeallocateLogOperation(pageID,
 							unitID), undoNextLSN);
-=======
-					transaction.logCLR(
-							loggableHelper.createDeallocateLogOp(pageID),
-							undoNextLSN);
->>>>>>> 546a1eda
 				}
 			} catch (TxException e) {
 				throw new BufferException(
